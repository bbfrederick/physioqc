"""These functions compute various non-modality dependent signal processing metrics."""
<<<<<<< HEAD
import warnings
=======
>>>>>>> 5600e202

import numpy as np
import peakdet as pk
from scipy import signal
from scipy.misc import derivative

from .utils import has_peakfind_physio, physio_or_numpy


def signal_fct(signal):
    """
    Wrapper that turns the object into a function for loop

    Parameters
    ----------
    signal : np.array or peakdet Physio object
        Physiological data

    Returns
    -------
    signal : np.array or peakdet Physio object
        Physiological data
    """
    return signal


def std(signal):
    """
    Calculate standard deviation across input channels of signal.

    Parameters
    ----------
    signal : np.array or peakdet Physio object
        Physiological data

    Returns
    -------
    N-sized array :obj:`numpy.ndarray`
        Standard deviation of signal.
    """
    signal = physio_or_numpy(signal)
    std_val = np.std(signal, axis=0)
    return std_val


def mean(signal: np.array):
    """
    Calculate mean across input channels of signal.

    Parameters
    ----------
    signal : np.array or peakdet Physio object
        Physiological data

    Returns
    -------
    N-sized array :obj:`numpy.ndarray`
        Mean of signal.
    """
    signal = physio_or_numpy(signal)
    mean_val = np.mean(signal, axis=0)
    return mean_val


def tSNR(signal):
    """
    Calculate temporal signal to noise ratio of signal.

    Parameters
    ----------
    signal : np.array or peakdet Physio object
        Physiological data

    Returns
    -------
    N-sized array :obj:`numpy.ndarray`
        Temporal signal to noise ratio of signal.
    """
    signal = physio_or_numpy(signal)
    tSNR_val = np.mean(signal, axis=0) / np.std(signal, axis=0)
    return tSNR_val


def CoV(signal):
    """
    Calculate coefficient of variation of signal.

    Parameters
    ----------
    signal : np.array or peakdet Physio object
        Physiological data

    Returns
    -------
    N-sized array :obj:`numpy.ndarray`
        Temporal signal to noise ratio of signal.
    """
    signal = physio_or_numpy(signal)
    cov_val = np.std(signal, axis=0) / np.mean(signal, axis=0)
    return cov_val


def min(signal: np.array):
    """
    Calculate min across input channels of signal.

    Parameters
    ----------
    signal : np.array or peakdet Physio object
        Physiological data

    Returns
    -------
    N-sized array :obj:`numpy.ndarray`
        min of signal.
    """
    signal = physio_or_numpy(signal)
    min_val = np.min(signal, axis=0)
    return min_val


def max(signal: np.array):
    """
    Calculate max across input channels of signal.

    Parameters
    ----------
    signal : np.array or peakdet Physio object
        Physiological data

    Returns
    -------
    N-sized array :obj:`numpy.ndarray`
        max of signal.
    """
    signal = physio_or_numpy(signal)
    max_val = np.max(signal, axis=0)
    return max_val


def iqr(signal: np.array, q_high: float = 75, q_low: float = 25):
    """Calculate the Inter Quantile Range (IQR) over the input signal.

    Parameters
    ----------
    signal : np.array
        Physiological data
    q_high : float, optional
        higher percentile for IQR, by default 75
    q_low : float, optional
        lower percentile for IQR, by default 25

    Returns
    -------
    np.array
        iqr of the signal
    """
    signal = physio_or_numpy(signal)
    p_high, p_low = np.percentile(signal, [q_high, q_low], axis=0)
    iqr_val = p_high - p_low

    return iqr_val


def percentile(signal: np.array, perc: float = 2):
    """Calculate the percentile perc over the signal.

    Parameters
    ----------
    signal : np.array
        Physiological data
    perc : float, optional
        percentile for data, by default 2

    Returns
    -------
    np.array
        percentile of the signal
    """
    signal = physio_or_numpy(signal)
    perc_val = np.percentile(signal, axis=0, q=perc)

    return perc_val


def peak_detection(
    data: pk.Physio,
    peak_threshold: float = 0.1,
    peak_dist: float = 60.0,
):
    """
    Perform peak detection for further metric extraction and plotting.

    Parameters
    ----------
    data : pk.Physio
        A peakdet Physio object
    peak_threshold : float, optional
        Threshold for peak detection, by default 0.1
    peak_dist : float, optional
        Distance for peak detection, by default 60.0

    Returns
    -------
    pk.Physio
        Updated pk.Physio class with peaks etc.
    """
    ph = pk.operations.peakfind_physio(data, thresh=peak_threshold, dist=peak_dist)

    return ph


def peak_distance(ph: pk.Physio):
    """Calculate the time between peaks (first derivative of onsets).

    Parameters
    ----------
    ph : pk.Physio
        A pk.Physio object, that contains peak information.

    Returns
    -------
    np.array
        np.array of shape [npeaks, ]
    """
    if not has_peakfind_physio(ph):
        warnings.warn("Peaks not estimated, estimating")
        ph = peak_detection(ph)

    diff_peak = np.diff(ph.peaks, axis=0)

    return diff_peak


def peak_amplitude(ph: pk.Physio):
    """Return the amplitude for each peak in the ph.Physio object (peak - trough).

    Parameters
    ----------
    ph : pk.Physio
        pk.Physio object with peak and trough information.

    Returns
    -------
    np.array
        np.array of shape [npeaks - 1, ]
    """
    if not has_peakfind_physio(ph):
        warnings.warn("Peaks not estimated, estimating")
        ph = peak_detection(ph)
    # Assuming that peaks and troughs are aligned. Last peak has no trough.
    peak_amp = ph.data[ph.peaks[:-1]]
    trough_amp = ph.data[ph.troughs]
    peak_amplitude = peak_amp - trough_amp

    return peak_amplitude


def power_spectrum(data):
    """
    Compute the power spectrum of the signal.

    Parameters
    ----------
    args : data
        a peakdet Physio object

    Returns
    -------
    tuple :obj: tuple
        A tuple containing as the first element the frequencies and the second element
        the power spectrum
    """
    freqs, psd = signal.welch(data.data, data.fs)

    return freqs, psd


def energy(data, lowf=None, highf=None):
    """
    Calculate the energy in a certain frequency band.

    Parameters
    ----------
    args : data
        a peakdet Physio object
    args : lowf
        float that corresponds to the lower frequency band limit
    args : highf
        float that corresponds to the higher frequency band limit

    Returns
    -------
    Float :obj:`numpy.ndarray`
        Energy in the defined frequency band
    """
    freqs, psd = power_spectrum(data)

    # Energy is defined as the square of the power spectral density
    energy_density = np.square(psd)

    if lowf is None or highf is None:
        # If frequencies are not defined, compute the total power
        idx_band = np.ones(psd.shape).astype(bool)
    else:
        # Define frequency band
        idx_band = np.logical_and(freqs >= lowf, freqs <= highf)

    energy = np.sum(energy_density[idx_band])

    return energy


def fALFF(data, lowf=0, highf=0.5):
    """
    Calculate the fractional amplitude of low-frequency fluctuations (fALFF).

    fALLF corresponds to the ratio of the energy in a frequency band over the
    total energy.

    Parameters
    ----------
    args : data
        a peakdet Physio object
    args : lowf
        float that corresponds to the lower frequency band limit
    args : highf
        float that corresponds to the higher frequency band limit

    Returns
    -------
    Float :obj:`numpy.ndarray`
        fALFF

    Note
    -------
    The default value of lowf and highf were set randomly. Please update them with more meaningful value
    """
    # Extract energy in the frequency band
    band_energy = energy(data, lowf=lowf, highf=highf)

    # Extract total energy
    total_energy = energy(data)

    # Compute the relative energy
    rel_energy = band_energy / total_energy

    return rel_energy


def freq_energy(data, thr=0.5):
    """
    Compute the minimum frequency with energy higher than the threshold.

    Parameters
    ----------
    args : data
        a peakdet Physio object
    args : thr
        Power threshold

    Returns
    -------
    Float :obj:`numpy.ndarray`
        Minimum frequency with power higher than the threshold

    Note
    ----
    The value of the threshold has been selected randomly for now. Please update it with a more meaningful value.
    """
    energy_nd = energy(data)
    freq = np.argmax(energy_nd > thr)

    return freq<|MERGE_RESOLUTION|>--- conflicted
+++ resolved
@@ -1,8 +1,5 @@
 """These functions compute various non-modality dependent signal processing metrics."""
-<<<<<<< HEAD
 import warnings
-=======
->>>>>>> 5600e202
 
 import numpy as np
 import peakdet as pk
